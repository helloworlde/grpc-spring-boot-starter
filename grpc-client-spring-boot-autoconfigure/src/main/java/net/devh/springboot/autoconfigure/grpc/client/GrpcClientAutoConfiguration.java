package net.devh.springboot.autoconfigure.grpc.client;

import org.springframework.boot.autoconfigure.AutoConfigureAfter;
import org.springframework.boot.autoconfigure.condition.ConditionalOnBean;
import org.springframework.boot.autoconfigure.condition.ConditionalOnClass;
import org.springframework.boot.autoconfigure.condition.ConditionalOnMissingBean;
import org.springframework.boot.autoconfigure.condition.ConditionalOnProperty;
import org.springframework.boot.context.properties.EnableConfigurationProperties;
import org.springframework.cloud.client.discovery.DiscoveryClient;
import org.springframework.cloud.sleuth.autoconfig.TraceAutoConfiguration;
import org.springframework.context.annotation.Bean;
import org.springframework.context.annotation.Configuration;

import brave.Tracing;
import brave.grpc.GrpcTracing;
import io.grpc.LoadBalancer;
import io.grpc.util.RoundRobinLoadBalancerFactory;

/**
 * User: Michael
 * Email: yidongnan@gmail.com
 * Date: 5/17/16
 */
@Configuration
@EnableConfigurationProperties
@ConditionalOnClass({GrpcChannelFactory.class})
@AutoConfigureAfter(name = {"org.springframework.cloud.client.CommonsClientAutoConfiguration"})
public class GrpcClientAutoConfiguration {

    @ConditionalOnMissingBean
    @Bean
    public GrpcChannelsProperties grpcChannelsProperties() {
        return new GrpcChannelsProperties();
    }

    @Bean
    public GlobalClientInterceptorRegistry globalClientInterceptorRegistry() {
        return new GlobalClientInterceptorRegistry();
    }

    @ConditionalOnMissingBean
    @Bean
    public LoadBalancer.Factory grpcLoadBalancerFactory() {
        return RoundRobinLoadBalancerFactory.getInstance();
    }

    @ConditionalOnMissingBean(value = GrpcChannelFactory.class, type = "org.springframework.cloud.client.discovery.DiscoveryClient")
    @Bean
    public GrpcChannelFactory addressChannelFactory(GrpcChannelsProperties channels, LoadBalancer.Factory loadBalancerFactory, GlobalClientInterceptorRegistry globalClientInterceptorRegistry) {
        return new AddressChannelFactory(channels, loadBalancerFactory, globalClientInterceptorRegistry);
    }

    @Bean
    @ConditionalOnClass(GrpcClient.class)
    public GrpcClientBeanPostProcessor grpcClientBeanPostProcessor() {
        return new GrpcClientBeanPostProcessor();
    }

    @Configuration
    @ConditionalOnBean(DiscoveryClient.class)
    protected static class DiscoveryGrpcClientAutoConfiguration {

        @ConditionalOnMissingBean
        @Bean
        public GrpcChannelFactory discoveryClientChannelFactory(GrpcChannelsProperties channels, DiscoveryClient discoveryClient, LoadBalancer.Factory loadBalancerFactory,
            GlobalClientInterceptorRegistry globalClientInterceptorRegistry) {
            return new DiscoveryClientChannelFactory(channels, discoveryClient, loadBalancerFactory, globalClientInterceptorRegistry);
        }
    }

    @Configuration
    @ConditionalOnProperty(value = "spring.sleuth.scheduled.enabled", matchIfMissing = true)
<<<<<<< HEAD
=======
    @AutoConfigureAfter({TraceAutoConfiguration.class})
>>>>>>> 1ed8b2fd
    @ConditionalOnClass(value = {Tracing.class, GrpcTracing.class})
    protected static class TraceClientAutoConfiguration {

        @Bean
        public GrpcTracing grpcTracing(Tracing tracing) {
            return GrpcTracing.create(tracing);
        }

        @Bean
        public GlobalClientInterceptorConfigurerAdapter globalTraceClientInterceptorConfigurerAdapter(final GrpcTracing grpcTracing) {
            return new GlobalClientInterceptorConfigurerAdapter() {

                @Override
                public void addClientInterceptors(GlobalClientInterceptorRegistry registry) {
                    registry.addClientInterceptors(grpcTracing.newClientInterceptor());
                }
            };
        }
    }

}<|MERGE_RESOLUTION|>--- conflicted
+++ resolved
@@ -70,10 +70,7 @@
 
     @Configuration
     @ConditionalOnProperty(value = "spring.sleuth.scheduled.enabled", matchIfMissing = true)
-<<<<<<< HEAD
-=======
     @AutoConfigureAfter({TraceAutoConfiguration.class})
->>>>>>> 1ed8b2fd
     @ConditionalOnClass(value = {Tracing.class, GrpcTracing.class})
     protected static class TraceClientAutoConfiguration {
 
